--- conflicted
+++ resolved
@@ -59,15 +59,7 @@
 Be aware that that many of the bootstrap functions in this package are deterministic through the setting of a random seed on each function call. This will be a problem if testing the bootstrap functions in simulations that depend on generating samples using Matlab's or Octave's random number generator. The solution is to set `UseParallel` in the `paropt` structure input argument to `True`, which disables the resetting of the random number generator.
 
 ## Development roadmap
-<<<<<<< HEAD
 
 * Create more documentation and guidance for using the functions in this package  
 
  
-
-
-=======
- 
-* Create more documentation and guidance for using the functions in this package   
-
->>>>>>> 6f8eff8b
